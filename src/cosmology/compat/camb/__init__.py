--- conflicted
+++ resolved
@@ -111,7 +111,10 @@
             return np.array(self.results.angular_diameter_distance2(z, z2))
         return np.array(self.results.angular_diameter_distance(z))
 
-<<<<<<< HEAD
+    def H_over_H0(self, z: Array | float) -> Array:
+        """Standardised Hubble function :math:`E(z) = H(z)/H_0`."""
+        return self.H(z) / self.H0
+
     def transverse_comoving_distance(
         self,
         z: Array | float,
@@ -133,9 +136,4 @@
                 np.sinh(constant * self.comoving_distance(z, z2)) / constant
             )
 
-        return np.array(np.sin(constant * self.comoving_distance(z, z2)) / constant)
-=======
-    def H_over_H0(self, z: Array | float) -> Array:
-        """Standardised Hubble function :math:`E(z) = H(z)/H_0`."""
-        return self.H(z) / self.H0
->>>>>>> 89726e8f
+        return np.array(np.sin(constant * self.comoving_distance(z, z2)) / constant)
--- conflicted
+++ resolved
@@ -174,7 +174,14 @@
     )
 
 
-<<<<<<< HEAD
+def test_H_over_H0(z, cosmo, compare):
+    np.testing.assert_allclose(
+        cosmo.H_over_H0(z),
+        compare.efunc(z),
+        rtol=1e-12,
+    )
+
+
 def test_transverse_comoving_distance(spaced_z, cosmo, compare):
     np.testing.assert_allclose(
         cosmo.transverse_comoving_distance(spaced_z),
@@ -189,11 +196,4 @@
         compare.comoving_transverse_distance(z2).value
         - compare.comoving_transverse_distance(z1).value,
         rtol=1,
-=======
-def test_H_over_H0(z, cosmo, compare):
-    np.testing.assert_allclose(
-        cosmo.H_over_H0(z),
-        compare.efunc(z),
-        rtol=1e-12,
->>>>>>> 89726e8f
     )